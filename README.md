--- conflicted
+++ resolved
@@ -1,4 +1,3 @@
-<<<<<<< HEAD
 # Overspilling contagion
 
 This repository contains the code for the paper "A default system with overspilling contagion" by Coculescu and Visentin.
@@ -18,7 +17,4 @@
 
 * scipy = 1.7.3
 * matplotlib = 3.5.3
-* numpy = 1.21.5
-=======
-# Overspilling contagion
->>>>>>> 4b2b0798
+* numpy = 1.21.5